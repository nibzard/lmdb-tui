use assert_cmd::Command;
use predicates::str::contains;

#[test]
fn shows_version() {
    let mut cmd = Command::cargo_bin("lmdb-tui").unwrap();
    cmd.arg("--version");
    cmd.assert()
        .success()
        .stdout(contains(env!("CARGO_PKG_VERSION")));
}

#[test]
fn shows_help() {
    let mut cmd = Command::cargo_bin("lmdb-tui").unwrap();
    cmd.arg("--help");
    cmd.assert()
        .success()
<<<<<<< HEAD
        .stdout(contains("Simple LMDB TUI explorer"))
=======
        .stdout(contains("Simple LMDB TUI explorer"));
}

#[test]
fn no_args_shows_help() {
    let mut cmd = Command::cargo_bin("lmdb-tui").unwrap();
    cmd.assert().failure().code(2).stderr(contains("Usage:"));
}

#[test]
fn help_contains_readme_link() {
    let mut cmd = Command::cargo_bin("lmdb-tui").unwrap();
    cmd.arg("--help");
    cmd.assert()
        .success()
>>>>>>> c724ea58
        .stdout(contains("https://lmdb.nibzard.com"));
}

#[test]
<<<<<<< HEAD
fn missing_env_returns_code_2() {
    let mut cmd = Command::cargo_bin("lmdb-tui").unwrap();
    cmd.arg("/no/such/path");
    cmd.assert().code(2);
=======
fn plain_lists_databases() -> anyhow::Result<()> {
    use heed::types::Unit;
    use lmdb_tui::db::env::open_env;
    use tempfile::tempdir;

    let dir = tempdir()?;
    let env = open_env(dir.path(), false)?;
    let mut tx = env.write_txn()?;
    env.create_database::<Unit, Unit>(&mut tx, Some("foo"))?;
    tx.commit()?;

    let mut cmd = Command::cargo_bin("lmdb-tui").unwrap();
    cmd.args(["--plain", dir.path().to_str().unwrap()]);
    cmd.assert().success().stdout(contains("foo"));
    Ok(())
}

#[test]
fn missing_env_exits_with_code_2() {
    let mut cmd = Command::cargo_bin("lmdb-tui").unwrap();
    cmd.arg("/nonexistent");
    cmd.assert().failure().code(2);
>>>>>>> c724ea58
}<|MERGE_RESOLUTION|>--- conflicted
+++ resolved
@@ -16,10 +16,15 @@
     cmd.arg("--help");
     cmd.assert()
         .success()
-<<<<<<< HEAD
         .stdout(contains("Simple LMDB TUI explorer"))
-=======
-        .stdout(contains("Simple LMDB TUI explorer"));
+        .stdout(contains("https://lmdb.nibzard.com"));
+}
+
+#[test]
+fn missing_env_returns_code_2() {
+    let mut cmd = Command::cargo_bin("lmdb-tui").unwrap();
+    cmd.arg("/no/such/path");
+    cmd.assert().code(2);
 }
 
 #[test]
@@ -34,17 +39,10 @@
     cmd.arg("--help");
     cmd.assert()
         .success()
->>>>>>> c724ea58
         .stdout(contains("https://lmdb.nibzard.com"));
 }
 
 #[test]
-<<<<<<< HEAD
-fn missing_env_returns_code_2() {
-    let mut cmd = Command::cargo_bin("lmdb-tui").unwrap();
-    cmd.arg("/no/such/path");
-    cmd.assert().code(2);
-=======
 fn plain_lists_databases() -> anyhow::Result<()> {
     use heed::types::Unit;
     use lmdb_tui::db::env::open_env;
@@ -67,5 +65,4 @@
     let mut cmd = Command::cargo_bin("lmdb-tui").unwrap();
     cmd.arg("/nonexistent");
     cmd.assert().failure().code(2);
->>>>>>> c724ea58
 }
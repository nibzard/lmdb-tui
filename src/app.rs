--- conflicted
+++ resolved
@@ -12,8 +12,8 @@
 use ratatui::Terminal;
 
 use crate::db::env::{list_databases, list_entries, open_env};
-<<<<<<< HEAD
-use crate::ui::help::{self, DEFAULT_ENTRIES};
+use crate::ui::{self, help::{self, DEFAULT_ENTRIES}};
+use ratatui::layout::{Constraint, Direction, Layout};
 
 fn centered_rect(
     percent_x: u16,
@@ -44,9 +44,6 @@
         )
         .split(vertical)[1]
 }
-=======
-use crate::ui;
->>>>>>> fc296aaa
 
 /// Guard that enables raw mode on creation and disables it on drop.
 pub struct RawModeGuard;
@@ -80,6 +77,7 @@
     PrevDb,
     EnterQuery,
     ExitView,
+    ToggleHelp,
     Quit,
 }
 
@@ -92,6 +90,8 @@
     view: Vec<View>,
     running: bool,
     pub query: String,
+    pub show_help: bool,
+    pub help_query: String,
 }
 
 impl App {
@@ -110,6 +110,8 @@
             view: vec![View::Main],
             running: true,
             query: String::new(),
+            show_help: false,
+            help_query: String::new(),
         })
     }
 
@@ -146,6 +148,12 @@
                     self.running = false;
                 }
             }
+            Action::ToggleHelp => {
+                self.show_help = !self.show_help;
+                if !self.show_help {
+                    self.help_query.clear();
+                }
+            }
         }
         Ok(())
     }
@@ -159,116 +167,39 @@
     let mut terminal = Terminal::new(backend)?;
 
     let env = open_env(path, read_only)?;
-<<<<<<< HEAD
-    let mut db_names = list_databases(&env)?;
-    db_names.sort();
-    let mut selected = 0usize;
-    let mut entries = if let Some(name) = db_names.first() {
-        list_entries(&env, name, 100)?
-    } else {
-        Vec::new()
-    };
-    let mut show_help = false;
-    let mut help_query = String::new();
-
-    loop {
+    let names = list_databases(&env)?;
+    let mut app = App::new(env, names)?;
+
+    while app.running {
         terminal.draw(|f| {
-            let chunks = Layout::default()
-                .direction(Direction::Horizontal)
-                .constraints([Constraint::Percentage(30), Constraint::Percentage(70)].as_ref())
-                .split(f.size());
-
-            let items: Vec<ListItem> = db_names
-                .iter()
-                .enumerate()
-                .map(|(i, name)| {
-                    let content = if i == selected {
-                        Span::styled(
-                            name.clone(),
-                            Style::default().add_modifier(Modifier::REVERSED),
-                        )
-                    } else {
-                        Span::raw(name.clone())
-                    };
-                    ListItem::new(content)
-                })
-                .collect();
-            let list =
-                List::new(items).block(Block::default().borders(Borders::ALL).title("Databases"));
-            f.render_widget(list, chunks[0]);
-
-            let kv_items: Vec<ListItem> = entries
-                .iter()
-                .map(|(k, v)| {
-                    let val_str = String::from_utf8_lossy(v);
-                    let text = format!("{}: {}", k, val_str);
-                    ListItem::new(text)
-                })
-                .collect();
-            let kv_list =
-                List::new(kv_items).block(Block::default().borders(Borders::ALL).title("Entries"));
-            f.render_widget(kv_list, chunks[1]);
-
-            if show_help {
+            ui::render(f, &app);
+            if app.show_help {
                 let area = centered_rect(60, 60, f.size());
-                help::render(f, area, &help_query, DEFAULT_ENTRIES);
+                help::render(f, area, &app.help_query, DEFAULT_ENTRIES);
             }
         })?;
 
         if event::poll(Duration::from_millis(200))? {
             if let Event::Key(key) = event::read()? {
-                if show_help {
+                if app.show_help {
                     match key.code {
                         KeyCode::Esc | KeyCode::Char('q') => {
-                            show_help = false;
-                            help_query.clear();
+                            app.reduce(Action::ToggleHelp)?;
                         }
                         KeyCode::Backspace => {
-                            help_query.pop();
+                            app.help_query.pop();
                         }
                         KeyCode::Char(c) => {
-                            help_query.push(c);
+                            app.help_query.push(c);
                         }
                         _ => {}
                     }
                     continue;
                 }
-                match key.code {
-                    KeyCode::Char('?') => {
-                        show_help = true;
-                    }
-                    KeyCode::Char('q') => break,
-                    KeyCode::Down => {
-                        if !db_names.is_empty() {
-                            selected = (selected + 1) % db_names.len();
-                            let name = &db_names[selected];
-                            entries = list_entries(&env, name, 100)?;
-                        }
-                    }
-                    KeyCode::Up => {
-                        if !db_names.is_empty() {
-                            selected = if selected == 0 {
-                                db_names.len() - 1
-                            } else {
-                                selected - 1
-                            };
-                            let name = &db_names[selected];
-                            entries = list_entries(&env, name, 100)?;
-                        }
-                    }
-                    _ => {}
-=======
-    let names = list_databases(&env)?;
-    let mut app = App::new(env, names)?;
-
-    while app.running {
-        terminal.draw(|f| ui::render(f, &app))?;
-
-        if event::poll(Duration::from_millis(200))? {
-            if let Event::Key(key) = event::read()? {
                 let action = match app.current_view() {
                     View::Main => match key.code {
                         KeyCode::Char('q') => Some(Action::Quit),
+                        KeyCode::Char('?') => Some(Action::ToggleHelp),
                         KeyCode::Char('/') => Some(Action::EnterQuery),
                         KeyCode::Down => Some(Action::NextDb),
                         KeyCode::Up => Some(Action::PrevDb),
@@ -281,7 +212,6 @@
                 };
                 if let Some(act) = action {
                     app.reduce(act)?;
->>>>>>> fc296aaa
                 }
             }
         }

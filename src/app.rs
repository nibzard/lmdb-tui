--- conflicted
+++ resolved
@@ -9,17 +9,10 @@
 use crossterm::terminal::{disable_raw_mode, enable_raw_mode};
 use heed::Env;
 use ratatui::backend::CrosstermBackend;
-<<<<<<< HEAD
-use ratatui::layout::{Constraint, Direction, Layout};
-use ratatui::style::{Modifier, Style};
-use ratatui::text::Span;
-use ratatui::widgets::{Block, Borders, List, ListItem};
+use ratatui::Terminal;
 
 use crate::db::stats::{DbStats, EnvStats};
 use crate::jobs::{JobQueue, JobResult};
-=======
->>>>>>> fc296aaa
-use ratatui::Terminal;
 
 use crate::db::env::{list_databases, list_entries, open_env};
 use crate::ui;
@@ -68,6 +61,9 @@
     view: Vec<View>,
     running: bool,
     pub query: String,
+    pub job_queue: JobQueue,
+    pub env_stats: Option<EnvStats>,
+    pub db_stats: Option<DbStats>,
 }
 
 impl App {
@@ -78,6 +74,13 @@
         } else {
             Vec::new()
         };
+        
+        let mut job_queue = JobQueue::new(env.clone());
+        job_queue.request_env_stats()?;
+        if let Some(name) = db_names.first() {
+            job_queue.request_db_stats(name.clone())?;
+        }
+        
         Ok(Self {
             env,
             db_names,
@@ -86,11 +89,23 @@
             view: vec![View::Main],
             running: true,
             query: String::new(),
+            job_queue,
+            env_stats: None,
+            db_stats: None,
         })
     }
 
     pub fn current_view(&self) -> View {
         *self.view.last().unwrap_or(&View::Main)
+    }
+
+    pub fn process_background_jobs(&mut self) {
+        while let Ok(msg) = self.job_queue.receiver.try_recv() {
+            match msg {
+                JobResult::Env(s) => self.env_stats = Some(s),
+                JobResult::Db(_, s) => self.db_stats = Some(s),
+            }
+        }
     }
 
     pub fn reduce(&mut self, action: Action) -> Result<()> {
@@ -101,6 +116,7 @@
                     self.selected = (self.selected + 1) % self.db_names.len();
                     let name = &self.db_names[self.selected];
                     self.entries = list_entries(&self.env, name, 100)?;
+                    self.job_queue.request_db_stats(name.clone())?;
                 }
             }
             Action::PrevDb => {
@@ -112,6 +128,7 @@
                     }
                     let name = &self.db_names[self.selected];
                     self.entries = list_entries(&self.env, name, 100)?;
+                    self.job_queue.request_db_stats(name.clone())?;
                 }
             }
             Action::EnterQuery => self.view.push(View::Query),
@@ -135,116 +152,11 @@
     let mut terminal = Terminal::new(backend)?;
 
     let env = open_env(path, read_only)?;
-<<<<<<< HEAD
-    let mut db_names = list_databases(&env)?;
-    db_names.sort();
-    let mut selected = 0usize;
-    let mut entries = if let Some(name) = db_names.first() {
-        list_entries(&env, name, 100)?
-    } else {
-        Vec::new()
-    };
-    let mut queue = JobQueue::new(env.clone());
-    queue.request_env_stats()?;
-    if let Some(name) = db_names.first() {
-        queue.request_db_stats(name.clone())?;
-    }
-    let mut env_stats: Option<EnvStats> = None;
-    let mut db_stats: Option<DbStats> = None;
-
-    loop {
-        while let Ok(msg) = queue.receiver.try_recv() {
-            match msg {
-                JobResult::Env(s) => env_stats = Some(s),
-                JobResult::Db(_, s) => db_stats = Some(s),
-            }
-        }
-
-        terminal.draw(|f| {
-            let main = Layout::default()
-                .direction(Direction::Vertical)
-                .constraints([Constraint::Length(3), Constraint::Min(0)].as_ref())
-                .split(f.size());
-
-            let stats_chunks = Layout::default()
-                .direction(Direction::Horizontal)
-                .constraints([Constraint::Percentage(50), Constraint::Percentage(50)].as_ref())
-                .split(main[0]);
-
-            if let Some(ref s) = env_stats {
-                crate::ui::stats::render_env(f, stats_chunks[0], s);
-            }
-            if let Some(ref s) = db_stats {
-                crate::ui::stats::render_db(f, stats_chunks[1], s);
-            }
-
-            let chunks = Layout::default()
-                .direction(Direction::Horizontal)
-                .constraints([Constraint::Percentage(30), Constraint::Percentage(70)].as_ref())
-                .split(main[1]);
-
-            let items: Vec<ListItem> = db_names
-                .iter()
-                .enumerate()
-                .map(|(i, name)| {
-                    let content = if i == selected {
-                        Span::styled(
-                            name.clone(),
-                            Style::default().add_modifier(Modifier::REVERSED),
-                        )
-                    } else {
-                        Span::raw(name.clone())
-                    };
-                    ListItem::new(content)
-                })
-                .collect();
-            let list =
-                List::new(items).block(Block::default().borders(Borders::ALL).title("Databases"));
-            f.render_widget(list, chunks[0]);
-
-            let kv_items: Vec<ListItem> = entries
-                .iter()
-                .map(|(k, v)| {
-                    let val_str = String::from_utf8_lossy(v);
-                    let text = format!("{}: {}", k, val_str);
-                    ListItem::new(text)
-                })
-                .collect();
-            let kv_list =
-                List::new(kv_items).block(Block::default().borders(Borders::ALL).title("Entries"));
-            f.render_widget(kv_list, chunks[1]);
-        })?;
-
-        if event::poll(Duration::from_millis(200))? {
-            if let Event::Key(key) = event::read()? {
-                match key.code {
-                    KeyCode::Char('q') => break,
-                    KeyCode::Down => {
-                        if !db_names.is_empty() {
-                            selected = (selected + 1) % db_names.len();
-                            let name = &db_names[selected];
-                            entries = list_entries(&env, name, 100)?;
-                            queue.request_db_stats(name.clone())?;
-                        }
-                    }
-                    KeyCode::Up => {
-                        if !db_names.is_empty() {
-                            selected = if selected == 0 {
-                                db_names.len() - 1
-                            } else {
-                                selected - 1
-                            };
-                            let name = &db_names[selected];
-                            entries = list_entries(&env, name, 100)?;
-                            queue.request_db_stats(name.clone())?;
-                        }
-                    }
-                    _ => {}
-=======
     let names = list_databases(&env)?;
     let mut app = App::new(env, names)?;
 
     while app.running {
+        app.process_background_jobs();
         terminal.draw(|f| ui::render(f, &app))?;
 
         if event::poll(Duration::from_millis(200))? {
@@ -264,7 +176,6 @@
                 };
                 if let Some(act) = action {
                     app.reduce(act)?;
->>>>>>> fc296aaa
                 }
             }
         }

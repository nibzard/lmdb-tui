use std::io::Write;
use std::path::PathBuf;
use std::process::{Command, Stdio};

use clap::{command, CommandFactory, Parser, Subcommand};
use heed::Error as HeedError;
<<<<<<< HEAD
use lmdb_tui::{app, export};
=======
use lmdb_tui::app;
>>>>>>> 3f8c3c39
use log::LevelFilter;

/// Simple LMDB TUI explorer
#[derive(Debug, Parser)]
#[command(
    author,
    version,
    about = "Simple LMDB TUI explorer",
    arg_required_else_help = true,
    after_help = "Examples:\n  lmdb-tui path/to/env\n  lmdb-tui --plain path/to/env\n\nFull docs: https://lmdb.nibzard.com"
)]
#[command(subcommand_negates_reqs = true)]
struct Cli {
    /// Path to the LMDB environment directory
    path: Option<PathBuf>,

    /// Open environment read-only
    #[arg(long)]
    read_only: bool,

    /// Output plain text instead of TUI
    #[arg(long, conflicts_with = "json")]
    plain: bool,

    /// Output JSON instead of TUI
    #[arg(long, conflicts_with = "plain")]
    json: bool,

    /// Suppress non-error output
    #[arg(short = 'q', long)]
    quiet: bool,

    /// Increase logging verbosity
    #[arg(long, action = clap::ArgAction::Count)]
    verbose: u8,

    #[command(subcommand)]
    command: Option<Commands>,
}

#[derive(Debug, Subcommand)]
enum Commands {
    /// Export a database to a file
    Export(export::ExportArgs),
    /// Import records from a file
    Import(export::ImportArgs),
}

fn main() {
    handle_help_pager();
    let cli = Cli::parse();

    init_logger(&cli);

    let result = match cli.command {
        Some(Commands::Export(args)) => export::export(args),
        Some(Commands::Import(args)) => export::import(args),
        None => {
            let path = cli.path.expect("path required");
            if cli.plain || cli.json {
                app::run_plain(&path, cli.read_only, cli.json)
            } else {
                app::run(&path, cli.read_only)
            }
        }
    };

    if let Err(e) = result {
        log::error!("{e}");
        std::process::exit(exit_code(&e));
    }
}

fn handle_help_pager() {
    let args: Vec<String> = std::env::args().collect();
    if args.len() == 1
        || args.iter().any(|a| a == "--help" || a == "-h")
        || args.iter().any(|a| a == "--version" || a == "-V")
    {
        let mut cmd = Cli::command();
        let mut buf = Vec::new();
        if args.iter().any(|a| a == "--version" || a == "-V") {
            println!("{}", cmd.render_version());
        } else {
            cmd.write_long_help(&mut buf).unwrap();
            let help = String::from_utf8(buf).unwrap();
            if let Ok(pager) = std::env::var("PAGER") {
                if let Ok(mut child) = Command::new(pager).stdin(Stdio::piped()).spawn() {
                    if let Some(mut stdin) = child.stdin.take() {
                        let _ = stdin.write_all(help.as_bytes());
                    }
                    let _ = child.wait();
                } else {
                    println!("{help}");
                }
            } else {
                println!("{help}");
            }
        }
        std::process::exit(0);
    }
}

fn init_logger(cli: &Cli) {
    let verbosity = cli.verbose + if std::env::var("DEBUG").is_ok() { 1 } else { 0 };
    let level = if cli.quiet {
        LevelFilter::Error
    } else {
        match verbosity {
            0 => LevelFilter::Warn,
            1 => LevelFilter::Info,
            _ => LevelFilter::Debug,
        }
    };
    env_logger::Builder::from_env(env_logger::Env::default())
        .filter_level(level)
        .init();
}

fn exit_code(e: &anyhow::Error) -> i32 {
    for cause in e.chain() {
        if let Some(io) = cause.downcast_ref::<std::io::Error>() {
            use std::io::ErrorKind::*;
            return match io.kind() {
                NotFound => 1,
                PermissionDenied => 3,
                _ => 1,
            };
        }
        if let Some(HeedError::Io(io)) = cause.downcast_ref::<HeedError>() {
            use std::io::ErrorKind::*;
            return match io.kind() {
                NotFound => 1,
                PermissionDenied => 3,
                _ => 1,
            };
        }
    }
    1
}<|MERGE_RESOLUTION|>--- conflicted
+++ resolved
@@ -4,11 +4,7 @@
 
 use clap::{command, CommandFactory, Parser, Subcommand};
 use heed::Error as HeedError;
-<<<<<<< HEAD
 use lmdb_tui::{app, export};
-=======
-use lmdb_tui::app;
->>>>>>> 3f8c3c39
 use log::LevelFilter;
 
 /// Simple LMDB TUI explorer

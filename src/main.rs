--- conflicted
+++ resolved
@@ -4,12 +4,8 @@
 
 use clap::{command, CommandFactory, Parser};
 use heed::Error as HeedError;
-<<<<<<< HEAD
 use log::LevelFilter;
-=======
->>>>>>> c58d3b9a
 use lmdb_tui::app;
-use log::LevelFilter;
 
 /// Simple LMDB TUI explorer
 #[derive(Debug, Parser)]
@@ -45,10 +41,6 @@
     verbose: u8,
 }
 
-<<<<<<< HEAD
-
-=======
->>>>>>> c58d3b9a
 fn main() {
     handle_help_pager();
     let cli = Cli::parse();

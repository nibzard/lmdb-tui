--- conflicted
+++ resolved
@@ -1,9 +1,6 @@
 pub mod app;
-<<<<<<< HEAD
 pub mod bookmarks;
-=======
 pub mod commands;
->>>>>>> 98c8ee46
 pub mod db;
 pub mod jobs;
 pub mod ui;

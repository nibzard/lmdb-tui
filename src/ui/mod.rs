<<<<<<< HEAD
pub mod help;
pub mod query;
=======
pub mod db_view;
pub mod query;

use ratatui::prelude::Frame;

use crate::app::{App, View};

/// Render the application based on the current [`View`].
pub fn render(f: &mut Frame, app: &App) {
    let area = f.size();
    match app.current_view() {
        View::Main => db_view::render(f, area, &app.db_names, app.selected, &app.entries),
        View::Query => query::render(f, area, &app.query, &app.entries),
    }
}
>>>>>>> fc296aaa
<|MERGE_RESOLUTION|>--- conflicted
+++ resolved
@@ -1,8 +1,5 @@
-<<<<<<< HEAD
+pub mod db_view;
 pub mod help;
-pub mod query;
-=======
-pub mod db_view;
 pub mod query;
 
 use ratatui::prelude::Frame;
@@ -16,5 +13,4 @@
         View::Main => db_view::render(f, area, &app.db_names, app.selected, &app.entries),
         View::Query => query::render(f, area, &app.query, &app.entries),
     }
-}
->>>>>>> fc296aaa
+}
# Project Task List

This roadmap derives from [`SPECS.md`](SPECS.md) and lists the concrete steps
needed to build *lmdb-tui*. Use it to track progress and priorities.

## Style Guide
- `[ ]` task not started
- `[~]` task in progress (semaphore)
- `[x]` task complete
- Priorities: **hi**, **mid**, **lo**

## Phased Tasks

### Phase 0 – Bootstrap
001. [x] **hi** Initialize Cargo binary crate `lmdb-tui`
002. [x] **hi** CI workflow with clippy, fmt, test and build
003. [x] **mid** Add dependencies: `crossterm`, `ratatui`, `heed`, `clap`, `tokio`
004. [x] **mid** Basic `--help` and `--version` output

### Phase 1 – Core View
005. [x] **hi** FR-01: open existing LMDB environment and list databases
006. [x] **hi** FR-02: display keys and values in scrollable list
007. [x] **mid** FR-04: support read-only sessions
008. [x] **mid** App state reducer and navigation stack
009. [x] **mid** Unit tests for env open/list operations

### Phase 2 – CRUD & Transactions
010. [x] **hi** FR-03: CRUD operations inside read-write txn
011. [x] **mid** FR-06: transaction management commands
012. [x] **mid** FR-11: undo/redo stack
013. [x] **mid** DB service layer (`db::*` modules)
014. [x] **mid** Integration tests covering CRUD flows

### Phase 3 – Query Engine
015. [x] **mid** FR-05: rich query modes (prefix, range, regex, JSONPath)
016. [x] **mid** Implement `db::query` module with decoders
017. [x] **mid** Snapshot tests for query UI

### Phase 4 – Visuals and Stats
018. [ ] **mid** FR-07: environment and DB statistics panes
019. [ ] **lo** FR-08: bookmarks and jump-to-key history
020. [ ] **mid** Background job queue for statistics (tokio tasks)
021. [ ] **mid** Benchmarks for scanning 1M keys/sec

### Phase 5 – Export & Import
022. [ ] **mid** FR-09: export/import in JSON or CSV
023. [ ] **mid** Command progress indicators
024. [ ] **lo** Validate values as JSON before export

### Phase 6 – Polish & Docs
025. [ ] **mid** FR-10: configurable keybindings and themes
<<<<<<< HEAD
026. [x] **lo** FR-12: embedded help screen with searchable palette
027. [ ] **mid** Packaging scripts: cross-build, Homebrew/Scoop manifests
=======
026. [ ] **lo** FR-12: embedded help screen with searchable palette
027. [x] **mid** Packaging scripts: cross-build, Homebrew/Scoop manifests
>>>>>>> fc296aaa
028. [ ] **mid** Usage examples and screenshots in README
029. [ ] **mid** Document config format in `docs/`

### Future Enhancements
030. [ ] **lo** remote mode via agent process
031. [ ] **lo** gRPC server for automation
032. [ ] **lo** WebAssembly build
033. [ ] **lo** plugin API for custom decoders

## Module Implementation
034. [x] **hi** `app` main loop and state reducer
035. [x] **hi** `ui` layouts and widgets using ratatui
036. [x] **hi** `db::env` open/close env and query stats
037. [x] **hi** `db::txn` safe wrapper over heed txns
038. [ ] **mid** `db::query` searching and decoding
039. [ ] **mid** `commands` CRUD, export/import, undo stack
040. [x] **mid** `jobs` async workers and channels
041. [ ] **mid** `config` load/save YAML/TOML settings
042. [x] **lo** `util` helpers (hex/utf-8, formatting)
043. [ ] **mid** `errors` define `AppError` via `thiserror`

## Non-Functional Goals
044. [ ] **mid** Keep RSS under 200 MB via streaming
045. [ ] **hi** Maintain 60 fps while scanning 1M keys/sec
046. [ ] **mid** Colour-blind-friendly palette, honour `$NO_COLOR`
047. [ ] **mid** Audit crates to ensure no network I/O

### CLI UX Guidelines
048. [x] **mid** Update SPECS for help output when run without args; Clap shows examples
049. [x] **mid** Map common errors to exit codes and add tests
050. [x] **mid** Implement `--plain` and `--json` output modes
051. [x] **mid** Honour `$DEBUG` and `$PAGER` environment variables
052. [x] **mid** Add `-q` quiet and `--verbose` logging flags
053. [x] **mid** Include README link and example commands in `--help`<|MERGE_RESOLUTION|>--- conflicted
+++ resolved
@@ -49,13 +49,8 @@
 
 ### Phase 6 – Polish & Docs
 025. [ ] **mid** FR-10: configurable keybindings and themes
-<<<<<<< HEAD
 026. [x] **lo** FR-12: embedded help screen with searchable palette
-027. [ ] **mid** Packaging scripts: cross-build, Homebrew/Scoop manifests
-=======
-026. [ ] **lo** FR-12: embedded help screen with searchable palette
 027. [x] **mid** Packaging scripts: cross-build, Homebrew/Scoop manifests
->>>>>>> fc296aaa
 028. [ ] **mid** Usage examples and screenshots in README
 029. [ ] **mid** Document config format in `docs/`
 

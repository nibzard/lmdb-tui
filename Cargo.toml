--- conflicted
+++ resolved
@@ -20,11 +20,8 @@
 serde = { version = "1", features = ["derive"] }
 serde_json = "1"
 jsonpath_lib = "0.3"
-<<<<<<< HEAD
 base64 = "0.21"
-=======
 rmp-serde = "1"
->>>>>>> bae1ed3f
 csv = "1"
 indicatif = "0.17"
 

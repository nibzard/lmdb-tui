[package]
name = "lmdb-tui"
version = "0.1.0"
edition = "2021"
rust-version = "1.78"
license = "Apache-2.0"

[lib]
name = "lmdb_tui"
path = "src/lib.rs"

[dependencies]
clap = { version = "4.5", features = ["derive"] }
crossterm = "0.27"
ratatui = "0.26"
heed = "0.20"
tokio = { version = "1", features = ["macros", "rt-multi-thread", "sync"] }
anyhow = "1"
regex = "1"
serde = { version = "1", features = ["derive"] }
serde_json = "1"
jsonpath_lib = "0.3"
<<<<<<< HEAD
=======
serde_yaml = "0.9"
>>>>>>> ca9fb258
toml = "0.8"
thiserror = "1"
log = "0.4"
env_logger = "0.11"
base64 = "0.21"
rmp-serde = "1"
csv = "1"
indicatif = "0.17"

[dev-dependencies]
assert_cmd = "2"
predicates = "3"
tempfile = "3"
criterion = "0.5"

[package.metadata]
authors = ["Nikola Balic @nibzard"]<|MERGE_RESOLUTION|>--- conflicted
+++ resolved
@@ -20,10 +20,7 @@
 serde = { version = "1", features = ["derive"] }
 serde_json = "1"
 jsonpath_lib = "0.3"
-<<<<<<< HEAD
-=======
 serde_yaml = "0.9"
->>>>>>> ca9fb258
 toml = "0.8"
 thiserror = "1"
 log = "0.4"

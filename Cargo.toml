[package]
name = "lmdb-tui"
version = "0.1.0"
edition = "2021"
rust-version = "1.78"
license = "Apache-2.0"

[lib]
name = "lmdb_tui"
path = "src/lib.rs"

[dependencies]
clap = { version = "4.5", features = ["derive"] }
crossterm = "0.27"
ratatui = "0.26"
heed = "0.20"
tokio = { version = "1", features = ["macros", "rt-multi-thread", "sync"] }
anyhow = "1"
regex = "1"
serde = { version = "1", features = ["derive"] }
serde_json = "1"
jsonpath_lib = "0.3"
<<<<<<< HEAD
thiserror = "1"
=======
log = "0.4"
env_logger = "0.11"
base64 = "0.21"
rmp-serde = "1"
>>>>>>> 3bfeb8fb
csv = "1"
indicatif = "0.17"

[dev-dependencies]
assert_cmd = "2"
predicates = "3"
tempfile = "3"
criterion = "0.5"

[package.metadata]
authors = ["Nikola Balic @nibzard"]<|MERGE_RESOLUTION|>--- conflicted
+++ resolved
@@ -20,14 +20,11 @@
 serde = { version = "1", features = ["derive"] }
 serde_json = "1"
 jsonpath_lib = "0.3"
-<<<<<<< HEAD
 thiserror = "1"
-=======
 log = "0.4"
 env_logger = "0.11"
 base64 = "0.21"
 rmp-serde = "1"
->>>>>>> 3bfeb8fb
 csv = "1"
 indicatif = "0.17"
 
